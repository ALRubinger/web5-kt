--- conflicted
+++ resolved
@@ -67,14 +67,6 @@
    * @param signingInput The data to be signed.
    * @return The signature in JWS R+S format
    */
-<<<<<<< HEAD
-  override fun sign(keyAlias: String, payload: ByteArray): ByteArray {
-    val privateKey = getPrivateKey(keyAlias)
-
-    return Crypto.sign(privateKey, payload)
-  }
-
-=======
   override fun sign(keyAlias: String, signingInput: ByteArray): ByteArray {
     val privateKey = getPrivateKey(keyAlias)
     return Crypto.sign(privateKey, signingInput)
@@ -91,7 +83,6 @@
     return publicKey.keyID
   }
 
->>>>>>> 63e89753
   private fun getPrivateKey(keyAlias: String) =
     keyStore[keyAlias] ?: throw IllegalArgumentException("key with alias $keyAlias not found")
 }