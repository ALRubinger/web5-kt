--- conflicted
+++ resolved
@@ -1,7 +1,6 @@
 package web5.sdk.crypto
 
 import com.nimbusds.jose.Algorithm
-<<<<<<< HEAD
 import com.nimbusds.jose.JWSAlgorithm
 import com.nimbusds.jose.JWSHeader
 import com.nimbusds.jose.JWSObject
@@ -9,8 +8,6 @@
 import com.nimbusds.jose.crypto.ECDSASigner
 import com.nimbusds.jose.crypto.bc.BouncyCastleProviderSingleton
 import com.nimbusds.jose.crypto.factories.DefaultJWSSignerFactory
-=======
->>>>>>> 2e02d8a1
 import com.nimbusds.jose.jwk.Curve
 import com.nimbusds.jose.jwk.JWK
 
@@ -77,7 +74,18 @@
    * @param signingInput The data to be signed.
    * @return The signature in JWS R+S format
    */
-<<<<<<< HEAD
+  override fun sign(keyAlias: String, signingInput: ByteArray): ByteArray {
+    val privateKey = getPrivateKey(keyAlias)
+    return Crypto.sign(privateKey, signingInput)
+  }
+
+  /**
+   * Return the alias of [publicKey], as was originally returned by [generatePrivateKey].
+   *
+   * @param publicKey A public key in JWK (JSON Web Key) format
+   * @return The alias belonging to [publicKey]
+   * @throws IllegalArgumentException if the key is not known to the [KeyManager]
+   */
   override fun sign(keyAlias: String, payload: Payload): JWSObject {
     val privateKey = keyStore[keyAlias] ?: throw IllegalArgumentException("key with alias $keyAlias not found")
     val header = JWSHeader.Builder(JWSAlgorithm.ES256K).build()
@@ -87,11 +95,6 @@
     signer.jcaContext.provider = BouncyCastleProviderSingleton.getInstance()
     jws.sign(signer)
     return jws
-=======
-  override fun sign(keyAlias: String, signingInput: ByteArray): ByteArray {
-    val privateKey = getPrivateKey(keyAlias)
-    return Crypto.sign(privateKey, signingInput)
->>>>>>> 2e02d8a1
   }
 
   /**
