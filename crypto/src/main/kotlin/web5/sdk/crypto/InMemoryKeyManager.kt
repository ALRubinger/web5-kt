--- conflicted
+++ resolved
@@ -73,16 +73,6 @@
     return Crypto.sign(privateKey, signingInput)
   }
 
-<<<<<<< HEAD
-  override fun import(jwk: JWK): String {
-    var kid = jwk.keyID
-    if (kid.isNullOrEmpty()) {
-      kid = UUID.randomUUID().toString()
-    }
-    keyStore.putIfAbsent(kid, jwk)
-    return kid
-  }
-=======
   /**
    * Return the alias of [publicKey], as was originally returned by [generatePrivateKey].
    *
@@ -96,5 +86,19 @@
 
   private fun getPrivateKey(keyAlias: String) =
     keyStore[keyAlias] ?: throw IllegalArgumentException("key with alias $keyAlias not found")
->>>>>>> 63e89753
+
+  /**
+   * Imports [jwk] and returns the alias that refers to it.
+   */
+  public fun import(jwk: JWK): String {
+    require(jwk.isPrivate) {
+      "Importing a non-private key is not permitted"
+    }
+    var kid = jwk.keyID
+    if (kid.isNullOrEmpty()) {
+      kid = UUID.randomUUID().toString()
+    }
+    keyStore.putIfAbsent(kid, jwk)
+    return kid
+  }
 }