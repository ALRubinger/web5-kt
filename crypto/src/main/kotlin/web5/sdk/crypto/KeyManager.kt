package web5.sdk.crypto

import com.nimbusds.jose.Algorithm
<<<<<<< HEAD
import com.nimbusds.jose.JWSObject
import com.nimbusds.jose.Payload
=======
>>>>>>> 2e02d8a1
import com.nimbusds.jose.jwk.Curve
import com.nimbusds.jose.jwk.JWK

/**
 * A key management interface that provides functionality for generating, storing, and utilizing
 * private keys and their associated public keys. Implementations of this interface should handle
 * the secure generation and storage of keys, providing mechanisms for utilizing them in cryptographic
 * operations like signing.
 *
 * Example implementations might provide key management through various Key Management Systems (KMS),
 * such as AWS KMS, Google Cloud KMS, Hardware Security Modules (HSM), or simple in-memory storage,
 * each adhering to the same consistent API for usage within applications.
 */
public interface KeyManager {

  /**
   * Generates and securely stores a private key based on the provided algorithm and options,
   * returning a unique alias that can be utilized to reference the generated key for future operations.
   *
   * @param algorithm The cryptographic algorithm to use for key generation.
   * @param curve (Optional) The elliptic curve to use (relevant for EC algorithms).
   * @param options (Optional) Additional options to control key generation behavior.
   * @return A unique alias (String) that can be used to reference the stored key.
   *
   * Implementations should ensure secure storage of the generated keys, protecting against
   * unauthorized access and ensuring cryptographic strength according to the provided parameters.
   */
  public fun generatePrivateKey(algorithm: Algorithm, curve: Curve? = null, options: KeyGenOptions? = null): String

  /**
   * Retrieves the public key associated with a previously stored private key, identified by the provided alias.
   *
   * @param keyAlias The alias referencing the stored private key.
   * @return The associated public key in JWK (JSON Web Key) format.
   *
   * The function should provide the public key in a format suitable for external sharing and usage,
   * enabling others to perform operations like verifying signatures or encrypting data for the private key holder.
   */
  public fun getPublicKey(keyAlias: String): JWK

  /**
   * Signs the provided payload using the private key identified by the provided alias.
   *
   * @param keyAlias The alias referencing the stored private key.
   * @param signingInput The data to be signed.
   * @return The signature in JWS R+S format
   *
   * Implementations should ensure that the signing process is secured, utilizing secure cryptographic
   * practices and safeguarding the private key during the operation. The specific signing algorithm
   * used may depend on the type and parameters of the stored key.
   */
<<<<<<< HEAD
  public fun sign(keyAlias: String, payload: Payload): JWSObject
=======
  public fun sign(keyAlias: String, signingInput: ByteArray): ByteArray
>>>>>>> 2e02d8a1

  /**
   * Return the alias of [publicKey], as was originally returned by [generatePrivateKey].
   *
   * @param publicKey A public key in JWK (JSON Web Key) format
   * @return The alias belonging to [publicKey]
   * @throws IllegalArgumentException if the key is not known to the [KeyManager]
   */
  public fun getDeterministicAlias(publicKey: JWK): String
}<|MERGE_RESOLUTION|>--- conflicted
+++ resolved
@@ -1,11 +1,6 @@
 package web5.sdk.crypto
 
 import com.nimbusds.jose.Algorithm
-<<<<<<< HEAD
-import com.nimbusds.jose.JWSObject
-import com.nimbusds.jose.Payload
-=======
->>>>>>> 2e02d8a1
 import com.nimbusds.jose.jwk.Curve
 import com.nimbusds.jose.jwk.JWK
 
@@ -57,11 +52,7 @@
    * practices and safeguarding the private key during the operation. The specific signing algorithm
    * used may depend on the type and parameters of the stored key.
    */
-<<<<<<< HEAD
-  public fun sign(keyAlias: String, payload: Payload): JWSObject
-=======
   public fun sign(keyAlias: String, signingInput: ByteArray): ByteArray
->>>>>>> 2e02d8a1
 
   /**
    * Return the alias of [publicKey], as was originally returned by [generatePrivateKey].
