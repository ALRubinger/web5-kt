--- conflicted
+++ resolved
@@ -52,9 +52,6 @@
    * practices and safeguarding the private key during the operation. The specific signing algorithm
    * used may depend on the type and parameters of the stored key.
    */
-<<<<<<< HEAD
-  public fun sign(keyAlias: String, payload: ByteArray): ByteArray
-=======
   public fun sign(keyAlias: String, signingInput: ByteArray): ByteArray
 
   /**
@@ -65,5 +62,4 @@
    * @throws IllegalArgumentException if the key is not known to the [KeyManager]
    */
   public fun getDeterministicAlias(publicKey: JWK): String
->>>>>>> 63e89753
 }