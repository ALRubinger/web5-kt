--- conflicted
+++ resolved
@@ -278,9 +278,8 @@
  */
 public class MetadataMethod(
   public val published: Boolean,
-<<<<<<< HEAD
-  public val recoveryCommitment: String,
-  public val updateCommitment: String,
+  public val recoveryCommitment: Commitment,
+  public val updateCommitment: Commitment,
 )
 
 /**
@@ -290,13 +289,8 @@
 public class RecoveryUpdateSignedData(
   public val recoveryCommitment: Commitment,
 
-  @JsonSerialize(using = JacksonJWK.Serializer::class)
-  @JsonDeserialize(using = JacksonJWK.Deserializer::class)
+  @JsonSerialize(using = JacksonJwk.Serializer::class)
+  @JsonDeserialize(using = JacksonJwk.Deserializer::class)
   public val recoveryKey: JWK,
   public val deltaHash: String,
-  public val anchorOrigin: String? = null)
-=======
-  public val recoveryCommitment: Commitment,
-  public val updateCommitment: Commitment,
-)
->>>>>>> 2fc4b713
+  public val anchorOrigin: String? = null)