package web5.sdk.dids

<<<<<<< HEAD
=======
import com.nimbusds.jose.JWSAlgorithm
import com.nimbusds.jose.jwk.Curve
import com.nimbusds.jose.jwk.ECKey
>>>>>>> fae39735
import com.nimbusds.jose.jwk.JWK
import org.junit.jupiter.api.Nested
import org.junit.jupiter.api.Test
import web5.sdk.crypto.InMemoryKeyManager
import kotlin.test.assertEquals
<<<<<<< HEAD
=======
import kotlin.test.assertNotNull
import kotlin.test.assertTrue
>>>>>>> fae39735

// TODO: use all relevant test vectors from https://github.com/w3c-ccg/did-method-key/blob/main/test-vectors/
class DidKeyTest {
  @Nested
  inner class CreateTest {
    @Test
<<<<<<< HEAD
    fun `creating a did key and resolving matches the key manager`() {
      val keyManager = InMemoryKeyManager()
      val (did, metadata) = DidKeyMethod.create(keyManager)

      val storedJwk = keyManager.getPublicKey(metadata.keyAlias)
      val results = DidKeyMethod.resolve(did.uri)
      assertEquals(
        storedJwk,
        JWK.parse(results.didDocument.verificationMethods[0].publicKeyJwk)
      )
=======
    fun `it works`() {
      val manager = InMemoryKeyManager()
      val did = DidKey.create(manager)

      val didResolutionResult = DidResolvers.resolve(did.uri)
      val verificationMethod = didResolutionResult.didDocument.allVerificationMethods[0]

      require(verificationMethod != null) { "no verification method found" }

      val jwk = JWK.parse(verificationMethod.publicKeyJwk)
      val keyAlias = did.keyManager.getDeterministicAlias(jwk)
      val publicKey = did.keyManager.getPublicKey(keyAlias)
>>>>>>> fae39735
    }
  }

  @Nested
  inner class ResolveTest {
    @Test
    fun `resolving a secp256k1 DID works`() {
      // test vector taken from: https://github.com/w3c-ccg/did-method-key/blob/main/test-vectors/secp256k1.json#L202C4-L257
      val did = "did:key:zQ3shjmnWpSDEbYKpaFm4kTs9kXyqG6N2QwCYHNPP4yubqgJS"
      val result = DidKey.resolve(did)
      assertNotNull(result)

      val didDocument = result.didDocument
      assertNotNull(didDocument)
      assertEquals(did, didDocument.id.toString())
      assertEquals(1, didDocument.allVerificationMethods.size)
      assertEquals(1, didDocument.assertionMethodVerificationMethods.size)
      assertEquals(1, didDocument.authenticationVerificationMethods.size)
      assertEquals(1, didDocument.capabilityDelegationVerificationMethods.size)
      assertEquals(1, didDocument.capabilityInvocationVerificationMethods.size)
      assertEquals(1, didDocument.keyAgreementVerificationMethods.size)

      val verificationMethod = didDocument.verificationMethods.first()
      assertEquals(
        "did:key:zQ3shjmnWpSDEbYKpaFm4kTs9kXyqG6N2QwCYHNPP4yubqgJS#zQ3shjmnWpSDEbYKpaFm4kTs9kXyqG6N2QwCYHNPP4yubqgJS",
        verificationMethod.id.toString()
      )

      // Note: cannot run the controller assertion because underlying lib enforces JSON-LD @context
      // despite it not being a required field
      // assertEquals(did, verificationMethod.controller.toString())
      assertEquals("JsonWebKey2020", verificationMethod.type)
      assertNotNull(verificationMethod.publicKeyJwk)

      val publicKeyJwk = JWK.parse(verificationMethod.publicKeyJwk) // validates
      assertTrue(publicKeyJwk is ECKey)

      assertEquals(publicKeyJwk.algorithm, JWSAlgorithm.ES256K)
      assertEquals(Curve.SECP256K1, publicKeyJwk.curve)
      assertEquals("TEIJN9vnTq1EXMkqzo7yN_867-foKc2pREv45Fw_QA8", publicKeyJwk.x.toString())
      assertEquals("9yiymlzdxKCiRbYq7p-ArRB-C1ytjHE-eb7RDTi6rVc", publicKeyJwk.y.toString())

    }
  }
}<|MERGE_RESOLUTION|>--- conflicted
+++ resolved
@@ -1,39 +1,21 @@
 package web5.sdk.dids
 
-<<<<<<< HEAD
-=======
 import com.nimbusds.jose.JWSAlgorithm
 import com.nimbusds.jose.jwk.Curve
 import com.nimbusds.jose.jwk.ECKey
->>>>>>> fae39735
 import com.nimbusds.jose.jwk.JWK
 import org.junit.jupiter.api.Nested
 import org.junit.jupiter.api.Test
 import web5.sdk.crypto.InMemoryKeyManager
 import kotlin.test.assertEquals
-<<<<<<< HEAD
-=======
 import kotlin.test.assertNotNull
 import kotlin.test.assertTrue
->>>>>>> fae39735
 
 // TODO: use all relevant test vectors from https://github.com/w3c-ccg/did-method-key/blob/main/test-vectors/
 class DidKeyTest {
   @Nested
   inner class CreateTest {
     @Test
-<<<<<<< HEAD
-    fun `creating a did key and resolving matches the key manager`() {
-      val keyManager = InMemoryKeyManager()
-      val (did, metadata) = DidKeyMethod.create(keyManager)
-
-      val storedJwk = keyManager.getPublicKey(metadata.keyAlias)
-      val results = DidKeyMethod.resolve(did.uri)
-      assertEquals(
-        storedJwk,
-        JWK.parse(results.didDocument.verificationMethods[0].publicKeyJwk)
-      )
-=======
     fun `it works`() {
       val manager = InMemoryKeyManager()
       val did = DidKey.create(manager)
@@ -46,7 +28,6 @@
       val jwk = JWK.parse(verificationMethod.publicKeyJwk)
       val keyAlias = did.keyManager.getDeterministicAlias(jwk)
       val publicKey = did.keyManager.getPublicKey(keyAlias)
->>>>>>> fae39735
     }
   }
 
